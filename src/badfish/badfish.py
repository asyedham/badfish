--- conflicted
+++ resolved
@@ -689,8 +689,6 @@
 
         return True
 
-<<<<<<< HEAD
-=======
     async def check_supported_network_interfaces(self, endpoint):
         _url = "%s%s/%s" % (self.host_uri, self.system_resource, endpoint)
         _response = await self.get_request(_url)
@@ -699,7 +697,6 @@
 
         return True
 
->>>>>>> 0acb679b
     async def delete_job_queue_dell(self, force):
         _url = (
             "%s/Dell/Managers/iDRAC.Embedded.1/DellJobService/Actions/DellJobService.DeleteJobQueue"
@@ -1021,11 +1018,6 @@
                 )
                 self.logger.info("Current boot order:")
                 for device in sorted(self.boot_devices, key=lambda x: x["Index"]):
-<<<<<<< HEAD
-                    self.logger.info(
-                        "%s: %s" % (int(device["Index"]) + 1, device["Name"])
-                    )
-=======
                     if device["Enabled"]:
                         self.logger.info(
                             "%s: %s" % (int(device["Index"]) + 1, device["Name"])
@@ -1035,15 +1027,11 @@
                             "%s: %s (DISABLED)"
                             % (int(device["Index"]) + 1, device["Name"])
                         )
->>>>>>> 0acb679b
 
         else:
             await self.get_boot_devices()
             self.logger.info("Current boot order:")
             for device in sorted(self.boot_devices, key=lambda x: x["Index"]):
-<<<<<<< HEAD
-                self.logger.info("%s: %s" % (int(device["Index"]) + 1, device["Name"]))
-=======
                 if device["Enabled"]:
                     self.logger.info(
                         "%s: %s" % (int(device["Index"]) + 1, device["Name"])
@@ -1052,7 +1040,6 @@
                     self.logger.info(
                         "%s: %s (DISABLED)" % (int(device["Index"]) + 1, device["Name"])
                     )
->>>>>>> 0acb679b
         return True
 
     async def check_device(self, device):
